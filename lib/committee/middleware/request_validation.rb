--- conflicted
+++ resolved
@@ -61,15 +61,9 @@
         @app.call(request.env)
       elsif @strict
         if @logger
-<<<<<<< HEAD
-          raise Committee::NotFound, "That request method and path combination isn't defined."
-        else
-          @logger.call.warn("That request method and path combination isn't defined.") && @app.call(request.env)
-=======
           @logger.call.warn("That request method and path combination isn't defined.") && @app.call(request.env)
         else
           raise Committee::NotFound, "That request method and path combination isn't defined."
->>>>>>> 2ddf7f86
         end
       else
         @app.call(request.env)
